--- conflicted
+++ resolved
@@ -20,17 +20,13 @@
    - [XML-RPC](http://xmlrpc.scripting.com/spec.html) (write-only)
    - [XML-XLS](https://msdn.microsoft.com/en-us/library/aa140066(office.10).aspx) (write-only)
    - [MessagePack](https://msgpack.org/) (write-only)
-<<<<<<< HEAD
+   - [BJSON](http://bjson.org/) (write-only)
    - [Netstrings](https://en.wikipedia.org/wiki/Netstring) (write-only)
-=======
-   - [BJSON](http://bjson.org/) (write-only)
->>>>>>> 16a1d96f
 
 ### Planned formats
 
    - Transenc
    - CBOR
-   - Netstrings
    - TSV
 
 ### Filters
@@ -219,7 +215,7 @@
      
    - Binn supports `null`, `bool`, `int`, `real`, `string`, `array`, and `object`.<br/>
      Notes:
-       - `string` subtypes `date`, `time`, `datetime`, `bignum`, and `blob` are supported.
+       - `string` subtypes `date`, `time`, `datetime`, `bignum`, `blob`, and `clob` are supported.
        - `object` subtype `map` is supported.
        - Map keys are limited to signed 32-bit integers.
        - Object keys are limited to 255 characters or fewer.
@@ -256,5 +252,5 @@
        - Numerical metadata is lost when converting to and from XML-XLS.
 
    - MessagePack supports `null`, `bool`, `uint`, `int`, `real`, `string`, `array`, and `object`.<br/>
-       - `string` subtype `blob` is supported.
+       - `string` subtypes `blob` and `clob` are supported.
        - MessagePack timestamps are not currently supported.